--- conflicted
+++ resolved
@@ -8,11 +8,6 @@
 import sandboxRoutes from "./routes/sandbox"
 import userRoutes from "./routes/user"
 
-<<<<<<< HEAD
-import { ConnectionManager } from "./ConnectionManager"
-import { DokkuClient } from "./DokkuClient"
-=======
->>>>>>> 833d91cd
 import { attachAuthToken } from "./middleware/attachAuthToken"
 import { requireAuth } from "./middleware/clerkAuth"
 import { socketAuth } from "./middleware/socketAuth" // Import the new socketAuth middleware
